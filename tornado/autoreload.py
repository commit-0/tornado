#!/usr/bin/env python
#
# Copyright 2009 Facebook
#
# Licensed under the Apache License, Version 2.0 (the "License"); you may
# not use this file except in compliance with the License. You may obtain
# a copy of the License at
#
#     http://www.apache.org/licenses/LICENSE-2.0
#
# Unless required by applicable law or agreed to in writing, software
# distributed under the License is distributed on an "AS IS" BASIS, WITHOUT
# WARRANTIES OR CONDITIONS OF ANY KIND, either express or implied. See the
# License for the specific language governing permissions and limitations
# under the License.

"""A module to automatically restart the server when a module is modified.

Most applications should not call this module directly.  Instead, pass the
keyword argument ``debug=True`` to the `tornado.web.Application` constructor.
This will enable autoreload mode as well as checking for changes to templates
and static resources.

This module depends on IOLoop, so it will not work in WSGI applications
and Google AppEngine.  It also will not work correctly when HTTPServer's
multi-process mode is used.

Reloading loses any Python interpreter command-line arguments (e.g. ``-u``)
because it re-executes Python using ``sys.executable`` and ``sys.argv``.
Additionally, modifying these variables will cause reloading to behave
incorrectly.
"""

from __future__ import absolute_import, division, with_statement

import os
import sys

# sys.path handling
# -----------------
#
# If a module is run with "python -m", the current directory (i.e. "")
# is automatically prepended to sys.path, but not if it is run as
# "path/to/file.py".  The processing for "-m" rewrites the former to
# the latter, so subsequent executions won't have the same path as the
# original.
#
# Conversely, when run as path/to/file.py, the directory containing
# file.py gets added to the path, which can cause confusion as imports
# may become relative in spite of the future import.
#
# We address the former problem by setting the $PYTHONPATH environment
# variable before re-execution so the new process will see the correct
# path.  We attempt to address the latter problem when tornado.autoreload
# is run as __main__, although we can't fix the general case because
# we cannot reliably reconstruct the original command line
# (http://bugs.python.org/issue14208).

if __name__ == "__main__":
    # This sys.path manipulation must come before our imports (as much
    # as possible - if we introduced a tornado.sys or tornado.os
    # module we'd be in trouble), or else our imports would become
    # relative again despite the future import.
    #
    # There is a separate __main__ block at the end of the file to call main().
    if sys.path[0] == os.path.dirname(__file__):
        del sys.path[0]

import functools
import logging
import os
import pkgutil
import sys
import traceback
import types
import subprocess

from tornado import ioloop
from tornado.log import gen_log
from tornado import process

try:
    import signal
except ImportError:
    signal = None


def start(io_loop=None, check_time=500):
    """Restarts the process automatically when a module is modified.

    We run on the I/O loop, and restarting is a destructive operation,
    so will terminate any pending requests.
    """
    io_loop = io_loop or ioloop.IOLoop.instance()
    add_reload_hook(functools.partial(_close_all_fds, io_loop))
    modify_times = {}
    callback = functools.partial(_reload_on_update, modify_times)
    scheduler = ioloop.PeriodicCallback(callback, check_time, io_loop=io_loop)
    scheduler.start()


def wait():
    """Wait for a watched file to change, then restart the process.

    Intended to be used at the end of scripts like unit test runners,
    to run the tests again after any source file changes (but see also
    the command-line interface in `main`)
    """
    io_loop = ioloop.IOLoop()
    start(io_loop)
    io_loop.start()

_watched_files = set()


def watch(filename):
    """Add a file to the watch list.

    All imported modules are watched by default.
    """
    _watched_files.add(filename)

_reload_hooks = []


def add_reload_hook(fn):
    """Add a function to be called before reloading the process.

    Note that for open file and socket handles it is generally
    preferable to set the ``FD_CLOEXEC`` flag (using `fcntl` or
    `tornado.platform.auto.set_close_exec`) instead of using a reload
    hook to close them.
    """
    _reload_hooks.append(fn)


def _close_all_fds(io_loop):
    for fd in io_loop._handlers.keys():
        try:
            os.close(fd)
        except Exception:
            pass

_reload_attempted = False


def _reload_on_update(modify_times):
    if _reload_attempted:
        # We already tried to reload and it didn't work, so don't try again.
        return
    if process.task_id() is not None:
        # We're in a child process created by fork_processes.  If child
        # processes restarted themselves, they'd all restart and then
        # all call fork_processes again.
        return
    for module in sys.modules.values():
        # Some modules play games with sys.modules (e.g. email/__init__.py
        # in the standard library), and occasionally this can cause strange
        # failures in getattr.  Just ignore anything that's not an ordinary
        # module.
        if not isinstance(module, types.ModuleType):
            continue
        path = getattr(module, "__file__", None)
        if not path:
            continue
        if path.endswith(".pyc") or path.endswith(".pyo"):
            path = path[:-1]
        _check_file(modify_times, path)
    for path in _watched_files:
        _check_file(modify_times, path)


def _check_file(modify_times, path):
    try:
        modified = os.stat(path).st_mtime
    except Exception:
        return
    if path not in modify_times:
        modify_times[path] = modified
        return
    if modify_times[path] != modified:
        gen_log.info("%s modified; restarting server", path)
        _reload()


def _reload():
    global _reload_attempted
    _reload_attempted = True
    for fn in _reload_hooks:
        fn()
    if hasattr(signal, "setitimer"):
        # Clear the alarm signal set by
        # ioloop.set_blocking_log_threshold so it doesn't fire
        # after the exec.
        signal.setitimer(signal.ITIMER_REAL, 0, 0)
    # sys.path fixes: see comments at top of file.  If sys.path[0] is an empty
    # string, we were (probably) invoked with -m and the effective path
    # is about to change on re-exec.  Add the current directory to $PYTHONPATH
    # to ensure that the new process sees the same path we did.
    path_prefix = '.' + os.pathsep
    if (sys.path[0] == '' and
        not os.environ.get("PYTHONPATH", "").startswith(path_prefix)):
        os.environ["PYTHONPATH"] = (path_prefix +
                                    os.environ.get("PYTHONPATH", ""))
    if sys.platform == 'win32':
        # os.execv is broken on Windows and can't properly parse command line
        # arguments and executable name if they contain whitespaces. subprocess
        # fixes that behavior.
        subprocess.Popen([sys.executable] + sys.argv)
        sys.exit(0)
    else:
        try:
            os.execv(sys.executable, [sys.executable] + sys.argv)
        except OSError:
            # Mac OS X versions prior to 10.6 do not support execv in
            # a process that contains multiple threads.  Instead of
            # re-executing in the current process, start a new one
            # and cause the current process to exit.  This isn't
            # ideal since the new process is detached from the parent
            # terminal and thus cannot easily be killed with ctrl-C,
            # but it's better than not being able to autoreload at
            # all.
            # Unfortunately the errno returned in this case does not
            # appear to be consistent, so we can't easily check for
            # this error specifically.
            os.spawnv(os.P_NOWAIT, sys.executable,
                      [sys.executable] + sys.argv)
            sys.exit(0)

_USAGE = """\
Usage:
  python -m tornado.autoreload -m module.to.run [args...]
  python -m tornado.autoreload path/to/script.py [args...]
"""


def main():
    """Command-line wrapper to re-run a script whenever its source changes.

    Scripts may be specified by filename or module name::

        python -m tornado.autoreload -m tornado.test.runtests
        python -m tornado.autoreload tornado/test/runtests.py

    Running a script with this wrapper is similar to calling
    `tornado.autoreload.wait` at the end of the script, but this wrapper
    can catch import-time problems like syntax errors that would otherwise
    prevent the script from reaching its call to `wait`.
    """
    original_argv = sys.argv
    sys.argv = sys.argv[:]
    if len(sys.argv) >= 3 and sys.argv[1] == "-m":
        mode = "module"
        module = sys.argv[2]
        del sys.argv[1:3]
    elif len(sys.argv) >= 2:
        mode = "script"
        script = sys.argv[1]
        sys.argv = sys.argv[1:]
    else:
        print >>sys.stderr, _USAGE
        sys.exit(1)

    try:
        if mode == "module":
            import runpy
            runpy.run_module(module, run_name="__main__", alter_sys=True)
        elif mode == "script":
            with open(script) as f:
                global __file__
                __file__ = script
                # Use globals as our "locals" dictionary so that
                # something that tries to import __main__ (e.g. the unittest
                # module) will see the right things.
                exec f.read() in globals(), globals()
    except SystemExit, e:
        logging.basicConfig()
        gen_log.info("Script exited with status %s", e.code)
    except Exception, e:
<<<<<<< HEAD
        logging.warning("Script exited with uncaught exception", exc_info=True)
        # If an exception occurred at import time, the file with the error
        # never made it into sys.modules and so we won't know to watch it.
        # Just to make sure we've covered everything, walk the stack trace
        # from the exception and watch every file.
        for (filename, lineno, name, line) in traceback.extract_tb(sys.exc_info()[2]):
            watch(filename)
=======
        logging.basicConfig()
        gen_log.warning("Script exited with uncaught exception", exc_info=True)
>>>>>>> 2ded2661
        if isinstance(e, SyntaxError):
            # SyntaxErrors are special:  their innermost stack frame is fake
            # so extract_tb won't see it and we have to get the filename
            # from the exception object.
            watch(e.filename)
    else:
        logging.basicConfig()
        gen_log.info("Script exited normally")
    # restore sys.argv so subsequent executions will include autoreload
    sys.argv = original_argv

    if mode == 'module':
        # runpy did a fake import of the module as __main__, but now it's
        # no longer in sys.modules.  Figure out where it is and watch it.
        loader = pkgutil.get_loader(module)
        if loader is not None:
            watch(loader.get_filename())

    wait()


if __name__ == "__main__":
    # See also the other __main__ block at the top of the file, which modifies
    # sys.path before our imports
    main()<|MERGE_RESOLUTION|>--- conflicted
+++ resolved
@@ -277,18 +277,14 @@
         logging.basicConfig()
         gen_log.info("Script exited with status %s", e.code)
     except Exception, e:
-<<<<<<< HEAD
-        logging.warning("Script exited with uncaught exception", exc_info=True)
+        logging.basicConfig()
+        gen_log.warning("Script exited with uncaught exception", exc_info=True)
         # If an exception occurred at import time, the file with the error
         # never made it into sys.modules and so we won't know to watch it.
         # Just to make sure we've covered everything, walk the stack trace
         # from the exception and watch every file.
         for (filename, lineno, name, line) in traceback.extract_tb(sys.exc_info()[2]):
             watch(filename)
-=======
-        logging.basicConfig()
-        gen_log.warning("Script exited with uncaught exception", exc_info=True)
->>>>>>> 2ded2661
         if isinstance(e, SyntaxError):
             # SyntaxErrors are special:  their innermost stack frame is fake
             # so extract_tb won't see it and we have to get the filename
