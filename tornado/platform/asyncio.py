--- conflicted
+++ resolved
@@ -137,12 +137,6 @@
                 f"IOLoop {existing_loop} already associated with asyncio loop {asyncio_loop}"
             )
 
-<<<<<<< HEAD
-        IOLoop._ioloop_for_asyncio[asyncio_loop] = self
-=======
-        self._thread_identity = 0
->>>>>>> 7a80716c
-
         super().initialize(**kwargs)
 
     def close(self, all_fds: bool = False) -> None:
